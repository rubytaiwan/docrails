require 'active_support/core_ext/string/encoding'
require 'rails/engine/configuration'

module Rails
  class Application
    class Configuration < ::Rails::Engine::Configuration
      attr_accessor :allow_concurrency, :asset_host, :cache_classes, :cache_store,
                    :encoding, :consider_all_requests_local, :dependency_loading,
                    :filter_parameters, :helpers_paths, :logger,
                    :preload_frameworks, :reload_plugins,
                    :secret_token, :serve_static_assets, :session_options,
<<<<<<< HEAD
                    :time_zone, :whiny_nils,
                    :asset_pipeline, :precompile_assets
=======
                    :time_zone, :whiny_nils, :force_ssl
>>>>>>> 58c3ec1b

      attr_writer :log_level

      def initialize(*)
        super
        self.encoding = "utf-8"
        @allow_concurrency           = false
        @consider_all_requests_local = false
        @filter_parameters           = []
        @helpers_paths               = []
        @dependency_loading          = true
        @serve_static_assets         = true
        @force_ssl                   = false
        @session_store               = :cookie_store
        @session_options             = {}
        @time_zone                   = "UTC"
        @log_level                   = nil
        @middleware                  = app_middleware
        @generators                  = app_generators
        @asset_pipeline              = false
        @precompile_assets           = []
      end

      def compiled_asset_path
        "/"
      end

      def encoding=(value)
        @encoding = value
        if "ruby".encoding_aware?
          Encoding.default_external = value
          Encoding.default_internal = value
        else
          $KCODE = value
          if $KCODE == "NONE"
            raise "The value you specified for config.encoding is " \
                  "invalid. The possible values are UTF8, SJIS, or EUC"
          end
        end
      end

      def paths
        @paths ||= begin
          paths = super
          paths.add "config/database",    :with => "config/database.yml"
          paths.add "config/environment", :with => "config/environment.rb"
          paths.add "lib/templates"
          paths.add "log",                :with => "log/#{Rails.env}.log"
          paths.add "tmp"
          paths.add "tmp/cache"
          paths
        end
      end

      # Enable threaded mode. Allows concurrent requests to controller actions and
      # multiple database connections. Also disables automatic dependency loading
      # after boot, and disables reloading code on every request, as these are
      # fundamentally incompatible with thread safety.
      def threadsafe!
        self.preload_frameworks = true
        self.cache_classes = true
        self.dependency_loading = false
        self.allow_concurrency = true
        self
      end

      # Loads and returns the contents of the #database_configuration_file. The
      # contents of the file are processed via ERB before being sent through
      # YAML::load.
      def database_configuration
        require 'erb'
        YAML::load(ERB.new(IO.read(paths["config/database"].first)).result)
      end

      def cache_store
        @cache_store ||= begin
          if File.exist?("#{root}/tmp/cache/")
            [ :file_store, "#{root}/tmp/cache/" ]
          else
            :memory_store
          end
        end
      end

      def log_level
        @log_level ||= Rails.env.production? ? :info : :debug
      end

      def colorize_logging
        @colorize_logging
      end

      def colorize_logging=(val)
        @colorize_logging = val
        ActiveSupport::LogSubscriber.colorize_logging = val
        self.generators.colorize_logging = val
      end

      def session_store(*args)
        if args.empty?
          case @session_store
          when :disabled
            nil
          when :active_record_store
            ActiveRecord::SessionStore
          when Symbol
            ActionDispatch::Session.const_get(@session_store.to_s.camelize)
          else
            @session_store
          end
        else
          @session_store = args.shift
          @session_options = args.shift || {}
        end
      end
    end
  end
end<|MERGE_RESOLUTION|>--- conflicted
+++ resolved
@@ -9,12 +9,8 @@
                     :filter_parameters, :helpers_paths, :logger,
                     :preload_frameworks, :reload_plugins,
                     :secret_token, :serve_static_assets, :session_options,
-<<<<<<< HEAD
-                    :time_zone, :whiny_nils,
+                    :time_zone, :whiny_nils, :force_ssl,
                     :asset_pipeline, :precompile_assets
-=======
-                    :time_zone, :whiny_nils, :force_ssl
->>>>>>> 58c3ec1b
 
       attr_writer :log_level
 
